--- conflicted
+++ resolved
@@ -1,10 +1,6 @@
 [tool.poetry]
 name = "mirascope"
-<<<<<<< HEAD
-version = "0.15.1"
-=======
 version = "0.16.1"
->>>>>>> 3fc83e2c
 description = "An intuitive approach to building with LLMs"
 license = "MIT"
 authors = [
@@ -23,27 +19,15 @@
 tenacity = "^8.2.3"
 
 # A list of optional dependencies that are required for certain features
-<<<<<<< HEAD
 anthropic = { version = ">=0.27.0,<1.0.0", optional = true }
 chromadb = { version = ">=0.4.24,<1.0.0", optional = true }
 mirascope-cli = { version = ">=0.1.3,<1.0.0", optional = true }
-cohere = { version = "^5.2.5", optional = true }
+cohere = { version = "^5.4.0", optional = true }
 google-generativeai = { version = ">=0.4.0,<1.0.0", optional = true }
-groq = { version = ">=0.4.2,<1.0.0", optional = true }
+groq = { version = ">=0.7.0,<1.0.0", optional = true }
 hyperdx-opentelemetry = { version = "^0.1.0", optional = true }
 langfuse = { version = "^2.30.0", optional = true }
 logfire = { version = ">=0.41.0,<1.0.0", optional = true }
-=======
-anthropic = { version = ">=0.23.1,<0.27.0", optional = true }
-chromadb = { version = ">=0.4.24,<1.0.0", optional = true }
-mirascope-cli = { version = ">=0.1.3,<1.0.0", optional = true }
-cohere = { version = ">=5.2.5,<5.4.0", optional = true }
-google-generativeai = { version = ">=0.4.0,<1.0.0", optional = true }
-groq = { version = ">=0.4.2,<0.7.0", optional = true }
-hyperdx-opentelemetry = { version = "^0.1.0", optional = true }
-langfuse = { version = "^2.30.0", optional = true }
-logfire = { version = ">=0.33.0,<1.0.0", optional = true }
->>>>>>> 3fc83e2c
 mistralai = { version = ">=0.1.6,<1.0.0", optional = true }
 opentelemetry-api = { version = "^1.22.0", optional = true }
 opentelemetry-sdk = { version = "^1.22.0", optional = true }
