[project]
name = "mirascope"
version = "1.0.1"
description = "LLM abstractions that aren't obstructions"
readme = "README.md"
license = { file = "LICENSE" }
requires-python = ">=3.10"
authors = [
    { name = "William Bakst", email = "william@mirascope.io" },
    { name = "Brendan Kao", email = "brendan@mirascope.io" },
]
maintainers = [{ name = "William Bakst", email = "william@mirascope.io" }]
keywords = [
    "agents",
    "anthropic",
    "artificial intelligence",
    "cohere",
    "developer tools",
    "gemini",
    "groq",
    "llm",
    "llm tools",
    "mistral",
    "openai",
    "prompt engineering",
    "pydantic",
]
classifiers = [
    "Development Status :: 5 - Production/Stable",
    "Framework :: Pydantic :: 2",
    "Intended Audience :: Developers",
    "License :: OSI Approved :: MIT License",
    "Programming Language :: Python :: 3",
    "Programming Language :: Python :: 3.10",
    "Programming Language :: Python :: 3.11",
    "Programming Language :: Python :: 3.12",
    "Topic :: File Formats :: JSON",
    "Topic :: File Formats :: JSON :: JSON Schema",
    "Topic :: Scientific/Engineering :: Artificial Intelligence",
    "Topic :: Software Development :: Libraries",
]
dependencies = [
    "pydantic==2.7.4",
    "docstring-parser>=0.15,<1.0",
    "jiter>=0.5.0",
]

[project.urls]
Homepage = "https://mirascope.io"
Documentation = "https://mirascope.io/docs"
Repository = "https://github.com/Mirascope/mirascope"
Issues = "https://github.com/Mirascope/mirascope/issues"
Changelog = "https://github.com/Mirascope/mirascope/releases"

[project.optional-dependencies]
anthropic = ["anthropic>=0.29.0,<1.0"]
cohere = ["cohere>=5.5.8,<6"]
gemini = ["google-generativeai>=0.4.0,<1", "pillow>=10.4.0,<11"]
groq = ["groq>=0.9.0,<1"]
tenacity = ["tenacity>=8.4.2,<9"]
hyperdx = ["hyperdx-opentelemetry>=0.1.0,<1"]
langfuse = ["langfuse>=2.30.0,<3"]
litellm = ["litellm>=1.41.4,<2"]
logfire = ["logfire>=0.41.0,<1"]
mistral = ["mistralai>=0.4.2,<1"]
openai = ["openai>=1.6.0,<2"]
opentelemetry = ["opentelemetry-api>=1.22.0,<2", "opentelemetry-sdk>=1.22.0,<2"]

[tool.uv]
dev-dependencies = [
    "ruff>=0.6.1",
    "pytest>=8.3.2",
    "pyright>=1.1.377",
    "pytest-asyncio>=0.23.8",
    "pytest-cov>=5.0.0",
    "pre-commit>=3.8.0",
    "mike>=2.1.3",
    "mkdocs>=1.6.0",
    "mkdocs-material>=9.5.32",
    "mkdocstrings>=0.25.2",
    "mkdocstrings-python>=1.10.8",
    "black>=24.8.0",
    "weaviate-client>=4.7.1",
    "chromadb>=0.5.5",
    "pinecone-client>=5.0.1",
    "scikit-learn>=1.5.1",
    "duckduckgo-search>=6.2.10",
    "requests>=2.32.3",
    "beautifulsoup4>=4.12.3",
    "matplotlib>=3.9.2",
    "networkx>=3.3",
    "pandas>=2.2.2",
    "llama-index>=0.10.67.post1",
    "llama-index-llms-ollama>=0.2.2",
    "llama-index-embeddings-huggingface>=0.2.3",
    "slack-bolt>=1.20.0",
    "sqlmodel>=0.0.21",
]

[tool.pytest.ini_options]
filterwarnings = ["ignore::DeprecationWarning"]

[tool.ruff]
exclude = [
    ".bzr",
    ".direnv",
    ".eggs",
    ".git",
    ".git-rewrite",
    ".hg",
    ".mypy_cache",
    ".nox",
    ".pants.d",
    ".pytype",
    ".ruff_cache",
    ".svn",
    ".tox",
    ".venv",
    "__pypackages__",
    "_build",
    "buck-out",
    "build",
    "dist",
    "node_modules",
    "venv",
]
line-length = 88
target-version = "py310"

[tool.ruff.lint.per-file-ignores]
"__init__.py" = ["F401"]

[tool.ruff.lint]
select = ["E4", "E7", "E9", "F"]
ignore = []
fixable = ["ALL"]
unfixable = []
dummy-variable-rgx = "^(_+|(_+[a-zA-Z0-9_]*[a-zA-Z0-9]+?))$"

[tool.ruff.format]
quote-style = "double"
indent-style = "space"
skip-magic-trailing-comma = false
line-ending = "auto"

[tool.pyright]
exclude = ["mirascope/beta"]
venvPath = "."
venv = ".venv"

<<<<<<< HEAD
[tool.codespell]
skip = '.git,*.lock'
ignore-words-list = 'EHR'
ignore-regex = 'and buyed some milk'
=======
[tool.coverage.report]
exclude_also = [
    "@overload",
    "@abstractmethod"
]
>>>>>>> 59f8707b

[build-system]
requires = ["hatchling"]
build-backend = "hatchling.build"<|MERGE_RESOLUTION|>--- conflicted
+++ resolved
@@ -148,18 +148,14 @@
 venvPath = "."
 venv = ".venv"
 
-<<<<<<< HEAD
 [tool.codespell]
 skip = '.git,*.lock'
 ignore-words-list = 'EHR'
 ignore-regex = 'and buyed some milk'
-=======
+
+
 [tool.coverage.report]
-exclude_also = [
-    "@overload",
-    "@abstractmethod"
-]
->>>>>>> 59f8707b
+exclude_also = ["@overload", "@abstractmethod"]
 
 [build-system]
 requires = ["hatchling"]
