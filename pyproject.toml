[tool.poetry]
name = "mirascope"
version = "0.2.0"
description = "The most pythonic LLM application building experience"
license = "MIT"
authors = [
    "William Bakst <william@mirascope.io>",
    "Brendan Kao <brendan@mirascope.io>",
]
readme = "docs/README.md"
packages = [{ include = "mirascope" }]
repository = "https://github.com/Mirascope/mirascope"

[tool.poetry.scripts]
mirascope = 'mirascope.cli.commands:app'

[tool.poetry.dependencies]
python = ">=3.9,<3.13"
pydantic = "^2.0.2"
<<<<<<< HEAD
Jinja2 = "^3.1.3"
openai = "^1.6.0"
docstring-parser = "^0.15"
typer = { extras = ["all"], version = "^0.9.0" }
=======

# A list of optional dependencies that are required for certain features
typer = { version = "^0.9.0", optional = true, extras = ["all"] }
Jinja2 = { version = "^3.1.3", optional = true }
openai = { version = "^1.6.0", optional = true }
docstring-parser = { version = "^0.15", optional = true }

[tool.poetry.extras]
cli = ["typer", "Jinja2"]
openai = ["openai", "docstring-parser"]
>>>>>>> 10122e74

[tool.poetry.group.dev.dependencies]
mypy = "^1.6.1"
pytest = "^7.4.0"
ruff = "^0.1.5"
pytest-asyncio = "^0.23.3"

[tool.poetry.group.docs.dependencies]
mike = "^2.0.0"
mkdocs = "^1.4.3"
mkdocs-material = "^9.1.18"
mkdocstrings = "^0.22.0"
mkdocstrings-python = "^1.1.2"

[tool.poetry.group.cookbook.dependencies]
fastapi = "^0.109.0"
numpy = "^1.26.3"
pandas = "^2.2.0"
pandas-stubs = "^2.1.4.231227"
tiktoken = "^0.5.2"
pinecone-client = "^3.0.1"
uvicorn = { extras = ["standard"], version = "^0.27.0" }

[tool.ruff]
exclude = [
    ".bzr",
    ".direnv",
    ".eggs",
    ".git",
    ".git-rewrite",
    ".hg",
    ".mypy_cache",
    ".nox",
    ".pants.d",
    ".pytype",
    ".ruff_cache",
    ".svn",
    ".tox",
    ".venv",
    "__pypackages__",
    "_build",
    "buck-out",
    "build",
    "dist",
    "node_modules",
    "venv",
]
line-length = 88
target-version = "py38"

[tool.ruff.lint.per-file-ignores]
"__init__.py" = ["F401"]

[tool.ruff.lint]
select = ["E4", "E7", "E9", "F"]
ignore = []
fixable = ["ALL"]
unfixable = []
dummy-variable-rgx = "^(_+|(_+[a-zA-Z0-9_]*[a-zA-Z0-9]+?))$"

[tool.ruff.format]
quote-style = "double"
indent-style = "space"
skip-magic-trailing-comma = false
line-ending = "auto"

[tool.mypy]
exclude = ["venv"]

[[tool.mypy.overrides]]
module = "tiktoken"
ignore_missing_imports = true

[[tool.mypy.overrides]]
module = "pinecone"
ignore_missing_imports = true

[build-system]
requires = ["poetry-core"]
build-backend = "poetry.core.masonry.api"<|MERGE_RESOLUTION|>--- conflicted
+++ resolved
@@ -17,12 +17,6 @@
 [tool.poetry.dependencies]
 python = ">=3.9,<3.13"
 pydantic = "^2.0.2"
-<<<<<<< HEAD
-Jinja2 = "^3.1.3"
-openai = "^1.6.0"
-docstring-parser = "^0.15"
-typer = { extras = ["all"], version = "^0.9.0" }
-=======
 
 # A list of optional dependencies that are required for certain features
 typer = { version = "^0.9.0", optional = true, extras = ["all"] }
@@ -33,7 +27,6 @@
 [tool.poetry.extras]
 cli = ["typer", "Jinja2"]
 openai = ["openai", "docstring-parser"]
->>>>>>> 10122e74
 
 [tool.poetry.group.dev.dependencies]
 mypy = "^1.6.1"
