--- conflicted
+++ resolved
@@ -1,10 +1,6 @@
 [tool.poetry]
 name = "mirascope"
-<<<<<<< HEAD
 version = "0.3.0"
-=======
-version = "0.2.4"
->>>>>>> 216a2eca
 description = "LLM toolkit for lightning-fast, high-quality development"
 license = "MIT"
 authors = [
@@ -25,7 +21,6 @@
 Jinja2 = "^3.1.3"
 openai = "^1.6.0"
 docstring-parser = "^0.15"
-<<<<<<< HEAD
 
 # A list of optional dependencies that are required for certain features
 google-generativeai = { version = "^0.4.0", optional = true }
@@ -34,14 +29,13 @@
 [tool.poetry.extras]
 gemini = ["google-generativeai"]
 wandb = ["wandb"]
-=======
->>>>>>> 216a2eca
 
 [tool.poetry.group.dev.dependencies]
 mypy = "^1.6.1"
 pytest = "^7.4.0"
 ruff = "^0.1.5"
 pytest-asyncio = "^0.23.3"
+pytest-cov = "^4.1.0"
 pytest-cov = "^4.1.0"
 
 [tool.poetry.group.docs.dependencies]
