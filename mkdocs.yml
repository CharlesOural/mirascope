--- conflicted
+++ resolved
@@ -181,15 +181,9 @@
       - Search with Sources: "cookbook/search_with_sources.ipynb"
       - LLM Validation With Retries: "cookbook/llm_validation_with_retries.ipynb"
       - Extract from PDF: "cookbook/extract_from_pdf.md"
-<<<<<<< HEAD
-      - Knowledge Graph: "cookbook/knowledge_graph.md"
+      - Knowledge Graph: "cookbook/knowledge_graph.ipynb"
       - Generating Captions: "cookbook/generating_captions.ipynb"
-      - PII Scrubbing: "cookbook/pii_scrubbing.md"
-=======
-      - Knowledge Graph: "cookbook/knowledge_graph.ipynb"
-      - Generating Captions: "cookbook/generating_captions.md"
       - PII Scrubbing: "cookbook/pii_scrubbing.ipynb"
->>>>>>> 4dd9aa0c
       - Extraction using Vision: "cookbook/extraction_using_vision.md"
       - Code Generation and Execution: "cookbook/code_generation_and_execution.md"
       - Support Ticket Routing: "cookbook/support_ticket_routing.ipynb"
