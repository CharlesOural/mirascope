copyright: Copyright &copy; 2023 Mirascope, Inc.
site_name: Mirascope
site_url: https://docs.mirascope.io/
site_description: LLM abstractions that aren't obstructions
repo_name: mirascope
repo_url: https://github.com/Mirascope/mirascope/
strict: true
theme:
  name: material
  custom_dir: docs/overrides
  icon:
    repo: fontawesome/brands/github
  logo: assets/brandmark.png
  features:
    - content.tabs.link
    - content.code.annotate
    - content.code.copy
    - content.code.link
    - navigation.footer
    - navigation.tabs
    - navigation.tabs.sticky
    - navigation.top
    - navigation.sections
    - search.highlight
    - search.suggest
    - toc.follow
  language: en
  palette:
    - scheme: default
      toggle:
        icon: material/brightness-7
        name: Switch to dark mode
      primary: custom
      accent: indigo
    - scheme: slate
      toggle:
        icon: material/brightness-4
        name: Switch to light mode
      primary: custom
      accent: indigo
  font:
    text: Roboto
    code: Roboto Mono
extra:
  version:
    provider: mike
  social:
    - icon: fontawesome/brands/github-alt
      link: https://github.com/mirascope
    - icon: fontawesome/brands/twitter
      link: https://twitter.com/WilliamBakst
    - icon: fontawesome/brands/linkedin
      link: https://www.linkedin.com/in/wbakst/
  analytics:
    provider: google
    property: G-DJHT1QG9GK
  supported_llm_providers:
    - OpenAI
    - Anthropic
    - Mistral
    - Gemini
    - Groq
    - Cohere
    - LiteLLM
    - Azure AI
    - Vertex AI
  prompt_writing_methods:
    - shorthand
    - messages
    - string_template
    - base_message_param
  prompt_writing_method_titles:
    - Shorthand
    - Messages
    - String Template
    - BaseMessageParam

markdown_extensions:
  - pymdownx.highlight:
      anchor_linenums: true
  - pymdownx.inlinehilite
  - pymdownx.snippets
  - admonition
  - pymdownx.arithmatex:
      generic: true
  - footnotes
  - pymdownx.details
  - pymdownx.superfences:
      custom_fences:
        - name: mermaid
          class: mermaid
          format: !!python/name:pymdownx.superfences.fence_code_format ""
  - pymdownx.tabbed:
      alternate_style: true
  - pymdownx.mark
  - attr_list
  - md_in_html
  - pymdownx.emoji:
      emoji_index: !!python/name:material.extensions.emoji.twemoji
      emoji_generator: !!python/name:material.extensions.emoji.to_svg
  - pymdownx.tasklist:
      custom_checkbox: true
  - toc:
      permalink: true

plugins:
  - mike:
      alias_type: symlink
      canonical_version: latest
  - search
  - macros:
      module_name: docs/macros
  - mkdocs-jupyter:
      execute: false
      include_source: True
      ignore: ["*.py"]
  - mkdocstrings:
      handlers:
        python:
          paths: [.]
          options:
            members_order: source
            separate_signature: true
            filters: ["!^_"]
            show_root_heading: false
            show_root_toc_entry: false
            docstring_style: google
            docstring_options:
              ignore_init_summary: true
            merge_init_into_class: true
            show_signature_annotations: true
            signature_crossrefs: true
            show_symbol_type_heading: true
            show_symbol_type_toc: true
            extensions:
              - docs/plugins/griffe_doclinks.py
          import:
            - https://docs.python.org/3/objects.inv

extra_css:
  - "extra/tweaks.css"

validation:
  omitted_files: warn
  absolute_links: relative_to_docs
  unrecognized_links: warn
  not_found: warn

nav:
  - Get Started:
      - Welcome to Mirascope: "index.md"
      - Why Use Mirascope: "WHY.md"
      - Help: "HELP.md"
      - Migration Guide: "MIGRATE.md"
      - Contributing: "CONTRIBUTING.md"
      - Changelog: "CHANGELOG.md"
  - Tutorials:
      - Getting Started:
          - Quickstart: "tutorials/getting_started/quickstart.ipynb"
          - Structured Outputs: "tutorials/getting_started/structured_outputs.ipynb"
          - Dynamic Configuration & Chaining: "tutorials/getting_started/dynamic_configuration_and_chaining.ipynb"
          - Tools & Agents: "tutorials/getting_started/tools_and_agents.ipynb"
      - More Advanced:
          - Text Classification: "tutorials/more_advanced/text_classification.ipynb"
          - Text Translation: "tutorials/more_advanced/text_translation.ipynb"
          - Text Summarization: "tutorials/more_advanced/text_summarization.ipynb"
          - Search with Sources: "tutorials/more_advanced/search_with_sources.ipynb"
          - LLM Validation With Retries: "tutorials/more_advanced/llm_validation_with_retries.ipynb"
          - Extract from PDF: "tutorials/more_advanced/extract_from_pdf.ipynb"
          - Knowledge Graph: "tutorials/more_advanced/knowledge_graph.ipynb"
          - Generating Captions: "tutorials/more_advanced/generating_captions.ipynb"
          - PII Scrubbing: "tutorials/more_advanced/pii_scrubbing.ipynb"
          - Extraction using Vision: "tutorials/more_advanced/extraction_using_vision.ipynb"
          - Code Generation and Execution: "tutorials/more_advanced/code_generation_and_execution.ipynb"
          - Support Ticket Routing: "tutorials/more_advanced/support_ticket_routing.ipynb"
          - Document Segmentation: "tutorials/more_advanced/document_segmentation.ipynb"
          - Generating Synthetic Data: "tutorials/more_advanced/generating_synthetic_data.ipynb"
          - Removing Semantic Duplicates: "tutorials/more_advanced/removing_semantic_duplicates.ipynb"
          - Speech Transcription: "tutorials/more_advanced/speech_transcription.ipynb"
          - Query Plan: "tutorials/more_advanced/query_plan.ipynb"
          - Named Entity Recognition: "tutorials/more_advanced/named_entity_recognition.ipynb"
      - Agents:
          - Web Search Agent: "tutorials/agents/web_search_agent.ipynb"
          - Blog Writing Agent: "tutorials/agents/blog_writing_agent.ipynb"
          - SQL Agent: "tutorials/agents/sql_agent.ipynb"
          - Localized Agent: "tutorials/agents/localized_agent.ipynb"
          - Local Chat with Codebase: "tutorials/agents/local_chat_with_codebase.ipynb"
          - Documentation Agent: "tutorials/agents/documentation_agent.ipynb"
      - Prompt Engineering:
          - Text Based:
              - "tutorials/prompt_engineering/text_based/index.md"
              - Self Ask: "tutorials/prompt_engineering/text_based/self_ask.ipynb"
<<<<<<< HEAD
              - Rereading: "tutorials/prompt_engineering/text_based/rereading.ipynb"
=======
              - Emotion Prompting: "tutorials/prompt_engineering/text_based/emotion_prompting.ipynb"
              - Rephrase and Respond: "tutorials/prompt_engineering/text_based/rephrase_and_respond.ipynb"
              - Common Phrases: "tutorials/prompt_engineering/text_based/common_phrases.ipynb"
              - Role Prompting: "tutorials/prompt_engineering/text_based/role_prompting.ipynb"
>>>>>>> af212a93
          - Chaining Based:
              - "tutorials/prompt_engineering/chaining_based/index.md"
              - Self Verification: "tutorials/prompt_engineering/chaining_based/self_verification.ipynb"
              - Self-Refine: "tutorials/prompt_engineering/chaining_based/self_refine.ipynb"
              - Self-Consistency: "tutorials/prompt_engineering/chaining_based/self_consistency.ipynb"
              - Reverse Chain of Thought: "tutorials/prompt_engineering/chaining_based/reverse_chain_of_thought.ipynb"
              - Prompt Paraphrasing: "tutorials/prompt_engineering/chaining_based/prompt_paraphrasing.ipynb"
              - Mixture of Reasoning: "tutorials/prompt_engineering/chaining_based/mixture_of_reasoning.ipynb"
              - Demonstration Ensembling: "tutorials/prompt_engineering/chaining_based/demonstration_ensembling.ipynb"
              - Chain of Verification: "tutorials/prompt_engineering/chaining_based/chain_of_verification.ipynb"
              - Least to Most: "tutorials/prompt_engineering/chaining_based/least_to_most.ipynb"
              - DiVeRSe: "tutorials/prompt_engineering/chaining_based/diverse.ipynb"
              - Decomposed Prompting: "tutorials/prompt_engineering/chaining_based/decomposed_prompting.ipynb"
              - System to Attention (S2A): "tutorials/prompt_engineering/chaining_based/system_to_attention.ipynb"
              - Step-back Prompting: "tutorials/prompt_engineering/chaining_based/step_back.ipynb"
              - Skeleton of Thought: "tutorials/prompt_engineering/chaining_based/skeleton_of_thought.ipynb"
              - Sim to M: "tutorials/prompt_engineering/chaining_based/sim_to_m.ipynb"
      - Evaluations:
          - Evaluating SQL Agent: "tutorials/evals/evaluating_sql_agent.ipynb"
          - Evaluating Web Search Agent: "tutorials/evals/evaluating_web_search_agent.ipynb"
          - Evaluating Documentation Agent: "tutorials/evals/evaluating_documentation_agent.ipynb"
      - LangGraph vs. Mirascope:
          - Quickstart: "tutorials/langgraph_vs_mirascope/quickstart.ipynb"
  - Learn:
      - Overview: "learn/index.md"
      - Prompts: "learn/prompts.md"
      - Calls: "learn/calls.md"
      - Streams: "learn/streams.md"
      - Chaining: "learn/chaining.md"
      - Response Models: "learn/response_models.md"
      - JSON Mode: "learn/json_mode.md"
      - Output Parsers: "learn/output_parsers.md"
      - Tools: "learn/tools.md"
      - Agents: "learn/agents.md"
      - Evals: "learn/evals.md"
      - Async: "learn/async.md"
      - Provider-Specific Features: "learn/provider_specific_features.md"
  - Integrations:
      - Custom LLM Provider: "integrations/custom_provider.md"
      - HyperDX: "integrations/hyperdx.md"
      - Langfuse: "integrations/langfuse.md"
      - Logfire: "integrations/logfire.md"
      - Middleware: "integrations/middleware.md"
      - OpenTelemetry: "integrations/otel.md"
      - Tenacity: "integrations/tenacity.md"
  - API Reference:
      - Core:
          - Anthropic:
              - call: "api/core/anthropic/call.md"
              - call_params: "api/core/anthropic/call_params.md"
              - call_response: "api/core/anthropic/call_response.md"
              - call_response_chunk: "api/core/anthropic/call_response_chunk.md"
              - dynamic_config: "api/core/anthropic/dynamic_config.md"
              - stream: "api/core/anthropic/stream.md"
              - tool: "api/core/anthropic/tool.md"
          - Azure AI:
              - call: "api/core/azure/call.md"
              - call_params: "api/core/azure/call_params.md"
              - call_response: "api/core/azure/call_response.md"
              - call_response_chunk: "api/core/azure/call_response_chunk.md"
              - dynamic_config: "api/core/azure/dynamic_config.md"
              - stream: "api/core/azure/stream.md"
              - tool: "api/core/azure/tool.md"
          - Base:
              - call_factory: "api/core/base/call_factory.md"
              - call_params: "api/core/base/call_params.md"
              - call_response: "api/core/base/call_response.md"
              - call_response_chunk: "api/core/base/call_response_chunk.md"
              - dynamic_config: "api/core/base/dynamic_config.md"
              - message_param: "api/core/base/message_param.md"
              - metadata: "api/core/base/metadata.md"
              - prompt: "api/core/base/prompt.md"
              - stream: "api/core/base/stream.md"
              - structured_stream: "api/core/base/structured_stream.md"
              - tool: "api/core/base/tool.md"
              - toolkit: "api/core/base/toolkit.md"
          - Cohere:
              - call: "api/core/cohere/call.md"
              - call_params: "api/core/cohere/call_params.md"
              - call_response: "api/core/cohere/call_response.md"
              - call_response_chunk: "api/core/cohere/call_response_chunk.md"
              - dynamic_config: "api/core/cohere/dynamic_config.md"
              - stream: "api/core/cohere/stream.md"
              - tool: "api/core/cohere/tool.md"
          - Gemini:
              - call: "api/core/gemini/call.md"
              - call_params: "api/core/gemini/call_params.md"
              - call_response: "api/core/gemini/call_response.md"
              - call_response_chunk: "api/core/gemini/call_response_chunk.md"
              - dynamic_config: "api/core/gemini/dynamic_config.md"
              - stream: "api/core/gemini/stream.md"
              - tool: "api/core/gemini/tool.md"
          - Groq:
              - call: "api/core/groq/call.md"
              - call_params: "api/core/groq/call_params.md"
              - call_response: "api/core/groq/call_response.md"
              - call_response_chunk: "api/core/groq/call_response_chunk.md"
              - dynamic_config: "api/core/groq/dynamic_config.md"
              - stream: "api/core/groq/stream.md"
              - tool: "api/core/groq/tool.md"
          - LiteLLM:
              - call: "api/core/litellm/call.md"
          - Mistral:
              - call: "api/core/mistral/call.md"
              - call_params: "api/core/mistral/call_params.md"
              - call_response: "api/core/mistral/call_response.md"
              - call_response_chunk: "api/core/mistral/call_response_chunk.md"
              - dynamic_config: "api/core/mistral/dynamic_config.md"
              - stream: "api/core/mistral/stream.md"
              - tool: "api/core/mistral/tool.md"
          - OpenAI:
              - call: "api/core/openai/call.md"
              - call_params: "api/core/openai/call_params.md"
              - call_response: "api/core/openai/call_response.md"
              - call_response_chunk: "api/core/openai/call_response_chunk.md"
              - dynamic_config: "api/core/openai/dynamic_config.md"
              - stream: "api/core/openai/stream.md"
              - tool: "api/core/openai/tool.md"
          - Vertex AI:
              - call: "api/core/vertex/call.md"
              - call_params: "api/core/vertex/call_params.md"
              - call_response: "api/core/vertex/call_response.md"
              - call_response_chunk: "api/core/vertex/call_response_chunk.md"
              - dynamic_config: "api/core/vertex/dynamic_config.md"
              - stream: "api/core/vertex/stream.md"
              - tool: "api/core/vertex/tool.md"
      - Integrations:
          - Langfuse: "api/integrations/langfuse.md"
          - Logfire: "api/integrations/logfire.md"
          - Middleware: "api/integrations/middleware.md"
          - OpenTelemetry: "api/integrations/otel.md"
          - Tenacity: "api/integrations/tenacity.md"<|MERGE_RESOLUTION|>--- conflicted
+++ resolved
@@ -190,14 +190,11 @@
           - Text Based:
               - "tutorials/prompt_engineering/text_based/index.md"
               - Self Ask: "tutorials/prompt_engineering/text_based/self_ask.ipynb"
-<<<<<<< HEAD
               - Rereading: "tutorials/prompt_engineering/text_based/rereading.ipynb"
-=======
               - Emotion Prompting: "tutorials/prompt_engineering/text_based/emotion_prompting.ipynb"
               - Rephrase and Respond: "tutorials/prompt_engineering/text_based/rephrase_and_respond.ipynb"
               - Common Phrases: "tutorials/prompt_engineering/text_based/common_phrases.ipynb"
               - Role Prompting: "tutorials/prompt_engineering/text_based/role_prompting.ipynb"
->>>>>>> af212a93
           - Chaining Based:
               - "tutorials/prompt_engineering/chaining_based/index.md"
               - Self Verification: "tutorials/prompt_engineering/chaining_based/self_verification.ipynb"
