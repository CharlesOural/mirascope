--- conflicted
+++ resolved
@@ -190,16 +190,13 @@
           - Text Based:
               - "tutorials/prompt_engineering/text_based/index.md"
               - Self Ask: "tutorials/prompt_engineering/text_based/self_ask.ipynb"
-<<<<<<< HEAD
               - Chain of Thought: "tutorials/prompt_engineering/text_based/chain_of_thought.ipynb"
-=======
               - Thread of Thought: "tutorials/prompt_engineering/text_based/thread_of_thought.ipynb"
               - Rereading: "tutorials/prompt_engineering/text_based/rereading.ipynb"
               - Emotion Prompting: "tutorials/prompt_engineering/text_based/emotion_prompting.ipynb"
               - Rephrase and Respond: "tutorials/prompt_engineering/text_based/rephrase_and_respond.ipynb"
               - Common Phrases: "tutorials/prompt_engineering/text_based/common_phrases.ipynb"
               - Role Prompting: "tutorials/prompt_engineering/text_based/role_prompting.ipynb"
->>>>>>> c1e7ac0c
           - Chaining Based:
               - "tutorials/prompt_engineering/chaining_based/index.md"
               - Self Verification: "tutorials/prompt_engineering/chaining_based/self_verification.ipynb"
