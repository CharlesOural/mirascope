copyright: Copyright &copy; 2023 Mirascope, Inc.
site_name: Mirascope
site_url: https://docs.mirascope.io/
site_description: LLM abstractions that aren't obstructions
repo_name: mirascope
repo_url: https://github.com/Mirascope/mirascope/
strict: true
theme:
  name: material
  custom_dir: docs/overrides
  icon:
    repo: fontawesome/brands/github
  logo: assets/brandmark.png
  features:
    - content.tabs.link
    - content.code.annotate
    - content.code.copy
    - content.code.link
    - navigation.footer
    - navigation.tabs
    - navigation.tabs.sticky
    - navigation.top
    - navigation.sections
    - search.highlight
    - search.suggest
    - toc.follow
  language: en
  palette:
    - scheme: default
      toggle:
        icon: material/brightness-7
        name: Switch to dark mode
      primary: custom
      accent: indigo
    - scheme: slate
      toggle:
        icon: material/brightness-4
        name: Switch to light mode
      primary: custom
      accent: indigo
  font:
    text: Roboto
    code: Roboto Mono
extra:
  version:
    provider: mike
  social:
    - icon: fontawesome/brands/github-alt
      link: https://github.com/mirascope
    - icon: fontawesome/brands/twitter
      link: https://twitter.com/WilliamBakst
    - icon: fontawesome/brands/linkedin
      link: https://www.linkedin.com/in/wbakst/
  analytics:
    provider: google
    property: G-DJHT1QG9GK
  supported_llm_providers:
    - OpenAI
    - Anthropic
    - Mistral
    - Gemini
    - Groq
    - Cohere
    - LiteLLM
    - Azure AI
    - Vertex AI
  prompt_writing_methods:
    - shorthand
    - messages
    - string_template
    - base_message_param
  prompt_writing_method_titles:
    - Shorthand
    - Messages
    - String Template
    - BaseMessageParam

markdown_extensions:
  - pymdownx.highlight:
      anchor_linenums: true
  - pymdownx.inlinehilite
  - pymdownx.snippets
  - admonition
  - pymdownx.arithmatex:
      generic: true
  - footnotes
  - pymdownx.details
  - pymdownx.superfences:
      custom_fences:
        - name: mermaid
          class: mermaid
          format: !!python/name:pymdownx.superfences.fence_code_format ""
  - pymdownx.tabbed:
      alternate_style: true
  - pymdownx.mark
  - attr_list
  - md_in_html
  - pymdownx.emoji:
      emoji_index: !!python/name:material.extensions.emoji.twemoji
      emoji_generator: !!python/name:material.extensions.emoji.to_svg
  - pymdownx.tasklist:
      custom_checkbox: true
  - toc:
      permalink: true

plugins:
  - mike:
      alias_type: symlink
      canonical_version: latest
  - search
  - macros:
      module_name: docs/macros
  - mkdocs-jupyter:
      execute: false
      include_source: True
      ignore: ["*.py"]
  - mkdocstrings:
      handlers:
        python:
          paths: [.]
          options:
            members_order: source
            separate_signature: true
            filters: ["!^_"]
            show_root_heading: false
            show_root_toc_entry: false
            docstring_style: google
            docstring_options:
              ignore_init_summary: true
            merge_init_into_class: true
            show_signature_annotations: true
            signature_crossrefs: true
            show_symbol_type_heading: true
            show_symbol_type_toc: true
            extensions:
              - docs/plugins/griffe_doclinks.py
          import:
            - https://docs.python.org/3/objects.inv

extra_css:
  - "extra/tweaks.css"

validation:
  omitted_files: warn
  absolute_links: relative_to_docs
  unrecognized_links: warn
  not_found: warn

nav:
  - Get Started:
      - Welcome to Mirascope: "index.md"
      - Why Use Mirascope: "WHY.md"
      - Help: "HELP.md"
      - Migration Guide: "MIGRATE.md"
      - Contributing: "CONTRIBUTING.md"
      - Changelog: "CHANGELOG.md"
  - Tutorials:
      - Getting Started:
          - Quickstart: "tutorials/getting_started/quickstart.ipynb"
          - Structured Outputs: "tutorials/getting_started/structured_outputs.ipynb"
          - Dynamic Configuration & Chaining: "tutorials/getting_started/dynamic_configuration_and_chaining.ipynb"
          - Tools & Agents: "tutorials/getting_started/tools_and_agents.ipynb"
      - More Advanced:
          - Text Classification: "tutorials/more_advanced/text_classification.ipynb"
          - Text Translation: "tutorials/more_advanced/text_translation.ipynb"
          - Text Summarization: "tutorials/more_advanced/text_summarization.ipynb"
          - Search with Sources: "tutorials/more_advanced/search_with_sources.ipynb"
          - LLM Validation With Retries: "tutorials/more_advanced/llm_validation_with_retries.ipynb"
          - Extract from PDF: "tutorials/more_advanced/extract_from_pdf.ipynb"
          - Knowledge Graph: "tutorials/more_advanced/knowledge_graph.ipynb"
          - Generating Captions: "tutorials/more_advanced/generating_captions.ipynb"
          - PII Scrubbing: "tutorials/more_advanced/pii_scrubbing.ipynb"
          - Extraction using Vision: "tutorials/more_advanced/extraction_using_vision.ipynb"
          - Code Generation and Execution: "tutorials/more_advanced/code_generation_and_execution.ipynb"
          - Support Ticket Routing: "tutorials/more_advanced/support_ticket_routing.ipynb"
          - Document Segmentation: "tutorials/more_advanced/document_segmentation.ipynb"
          - Generating Synthetic Data: "tutorials/more_advanced/generating_synthetic_data.ipynb"
          - Removing Semantic Duplicates: "tutorials/more_advanced/removing_semantic_duplicates.ipynb"
          - Speech Transcription: "tutorials/more_advanced/speech_transcription.ipynb"
          - Query Plan: "tutorials/more_advanced/query_plan.ipynb"
          - Named Entity Recognition: "tutorials/more_advanced/named_entity_recognition.ipynb"
      - Agents:
          - Web Search Agent: "tutorials/agents/web_search_agent.ipynb"
          - Blog Writing Agent: "tutorials/agents/blog_writing_agent.ipynb"
          - SQL Agent: "tutorials/agents/sql_agent.ipynb"
          - Localized Agent: "tutorials/agents/localized_agent.ipynb"
          - Local Chat with Codebase: "tutorials/agents/local_chat_with_codebase.ipynb"
          - Documentation Agent: "tutorials/agents/documentation_agent.ipynb"
      - Prompt Engineering:
          - Text Based:
              - "tutorials/prompt_engineering/text_based/index.md"
              - Self Ask: "tutorials/prompt_engineering/text_based/self_ask.ipynb"
          - Chaining Based:
              - "tutorials/prompt_engineering/chaining_based/index.md"
<<<<<<< HEAD
              - Demonstration Ensembling: "tutorials/prompt_engineering/chaining_based/demonstration_ensembling.ipynb"
=======
              - DiVeRSe: "tutorials/prompt_engineering/chaining_based/diverse.ipynb"
>>>>>>> 588fc121
              - Decomposed Prompting: "tutorials/prompt_engineering/chaining_based/decomposed_prompting.ipynb"
      - Evaluations:
          - Evaluating SQL Agent: "tutorials/evals/evaluating_sql_agent.ipynb"
          - Evaluating Web Search Agent: "tutorials/evals/evaluating_web_search_agent.ipynb"
          - Evaluating Documentation Agent: "tutorials/evals/evaluating_documentation_agent.ipynb"
      - LangGraph vs. Mirascope:
          - Quickstart: "tutorials/langgraph_vs_mirascope/quickstart.ipynb"
  - Learn:
      - Overview: "learn/index.md"
      - Prompts: "learn/prompts.md"
      - Calls: "learn/calls.md"
      - Streams: "learn/streams.md"
      - Chaining: "learn/chaining.md"
      - Response Models: "learn/response_models.md"
      - JSON Mode: "learn/json_mode.md"
      - Output Parsers: "learn/output_parsers.md"
      - Async: "learn/async.md"
      - Tools: "learn/tools.md"
      - Agents: "learn/agents.md"
      - Evals: "learn/evals.md"
      - Provider-Specific Features: "learn/provider_specific_features.md"
  - Integrations:
      - Custom LLM Provider: "integrations/custom_provider.md"
      - HyperDX: "integrations/hyperdx.md"
      - Langfuse: "integrations/langfuse.md"
      - Logfire: "integrations/logfire.md"
      - Middleware: "integrations/middleware.md"
      - OpenTelemetry: "integrations/otel.md"
      - Tenacity: "integrations/tenacity.md"
  - API Reference:
      - Core:
          - Anthropic:
              - call: "api/core/anthropic/call.md"
              - call_params: "api/core/anthropic/call_params.md"
              - call_response: "api/core/anthropic/call_response.md"
              - call_response_chunk: "api/core/anthropic/call_response_chunk.md"
              - dynamic_config: "api/core/anthropic/dynamic_config.md"
              - stream: "api/core/anthropic/stream.md"
              - tool: "api/core/anthropic/tool.md"
          - Azure AI:
              - call: "api/core/azure/call.md"
              - call_params: "api/core/azure/call_params.md"
              - call_response: "api/core/azure/call_response.md"
              - call_response_chunk: "api/core/azure/call_response_chunk.md"
              - dynamic_config: "api/core/azure/dynamic_config.md"
              - stream: "api/core/azure/stream.md"
              - tool: "api/core/azure/tool.md"
          - Base:
              - call_factory: "api/core/base/call_factory.md"
              - call_params: "api/core/base/call_params.md"
              - call_response: "api/core/base/call_response.md"
              - call_response_chunk: "api/core/base/call_response_chunk.md"
              - dynamic_config: "api/core/base/dynamic_config.md"
              - message_param: "api/core/base/message_param.md"
              - metadata: "api/core/base/metadata.md"
              - prompt: "api/core/base/prompt.md"
              - stream: "api/core/base/stream.md"
              - structured_stream: "api/core/base/structured_stream.md"
              - tool: "api/core/base/tool.md"
              - toolkit: "api/core/base/toolkit.md"
          - Cohere:
              - call: "api/core/cohere/call.md"
              - call_params: "api/core/cohere/call_params.md"
              - call_response: "api/core/cohere/call_response.md"
              - call_response_chunk: "api/core/cohere/call_response_chunk.md"
              - dynamic_config: "api/core/cohere/dynamic_config.md"
              - stream: "api/core/cohere/stream.md"
              - tool: "api/core/cohere/tool.md"
          - Gemini:
              - call: "api/core/gemini/call.md"
              - call_params: "api/core/gemini/call_params.md"
              - call_response: "api/core/gemini/call_response.md"
              - call_response_chunk: "api/core/gemini/call_response_chunk.md"
              - dynamic_config: "api/core/gemini/dynamic_config.md"
              - stream: "api/core/gemini/stream.md"
              - tool: "api/core/gemini/tool.md"
          - Groq:
              - call: "api/core/groq/call.md"
              - call_params: "api/core/groq/call_params.md"
              - call_response: "api/core/groq/call_response.md"
              - call_response_chunk: "api/core/groq/call_response_chunk.md"
              - dynamic_config: "api/core/groq/dynamic_config.md"
              - stream: "api/core/groq/stream.md"
              - tool: "api/core/groq/tool.md"
          - LiteLLM:
              - call: "api/core/litellm/call.md"
          - Mistral:
              - call: "api/core/mistral/call.md"
              - call_params: "api/core/mistral/call_params.md"
              - call_response: "api/core/mistral/call_response.md"
              - call_response_chunk: "api/core/mistral/call_response_chunk.md"
              - dynamic_config: "api/core/mistral/dynamic_config.md"
              - stream: "api/core/mistral/stream.md"
              - tool: "api/core/mistral/tool.md"
          - OpenAI:
              - call: "api/core/openai/call.md"
              - call_params: "api/core/openai/call_params.md"
              - call_response: "api/core/openai/call_response.md"
              - call_response_chunk: "api/core/openai/call_response_chunk.md"
              - dynamic_config: "api/core/openai/dynamic_config.md"
              - stream: "api/core/openai/stream.md"
              - tool: "api/core/openai/tool.md"
          - Vertex AI:
              - call: "api/core/vertex/call.md"
              - call_params: "api/core/vertex/call_params.md"
              - call_response: "api/core/vertex/call_response.md"
              - call_response_chunk: "api/core/vertex/call_response_chunk.md"
              - dynamic_config: "api/core/vertex/dynamic_config.md"
              - stream: "api/core/vertex/stream.md"
              - tool: "api/core/vertex/tool.md"
      - Integrations:
          - Langfuse: "api/integrations/langfuse.md"
          - Logfire: "api/integrations/logfire.md"
          - Middleware: "api/integrations/middleware.md"
          - OpenTelemetry: "api/integrations/otel.md"
          - Tenacity: "api/integrations/tenacity.md"<|MERGE_RESOLUTION|>--- conflicted
+++ resolved
@@ -192,11 +192,8 @@
               - Self Ask: "tutorials/prompt_engineering/text_based/self_ask.ipynb"
           - Chaining Based:
               - "tutorials/prompt_engineering/chaining_based/index.md"
-<<<<<<< HEAD
               - Demonstration Ensembling: "tutorials/prompt_engineering/chaining_based/demonstration_ensembling.ipynb"
-=======
               - DiVeRSe: "tutorials/prompt_engineering/chaining_based/diverse.ipynb"
->>>>>>> 588fc121
               - Decomposed Prompting: "tutorials/prompt_engineering/chaining_based/decomposed_prompting.ipynb"
       - Evaluations:
           - Evaluating SQL Agent: "tutorials/evals/evaluating_sql_agent.ipynb"
