copyright: Copyright &copy; 2023 Mirascope, Inc.
site_name: Mirascope
site_url: https://docs.mirascope.io/
site_description: Mirascope is an intuitive approach to building with LLMs.
repo_name: mirascope
repo_url: https://github.com/Mirascope/mirascope/
theme:
  name: material
  custom_dir: docs/overrides
  icon:
    repo: fontawesome/brands/github
  features:
    - content.code.annotation
    - content.code.copy
    - content.code.link
    - navigation.footer
    - navigation.indexes
    - navigation.tabs
    - navigation.tabs.sticky
    - navigation.top
    - search.highlight
    - search.suggest
    - toc.follow
  language: en
  palette:
    - scheme: default
      toggle:
        icon: material/brightness-7
        name: Switch to dark mode
      primary: indigo
      accent: indigo
    - scheme: slate
      toggle:
        icon: material/brightness-4
        name: Switch to light mode
      primary: indigo
      accent: indigo
  font:
    text: Roboto
    code: Roboto Mono
extra:
  version:
    provider: mike
  social:
    - icon: fontawesome/brands/github-alt
      link: https://github.com/mirascope
    - icon: fontawesome/brands/twitter
      link: https://twitter.com/WilliamBakst
    - icon: fontawesome/brands/linkedin
      link: https://www.linkedin.com/in/wbakst/
  analytics:
    provider: google
    property: G-DJHT1QG9GK

markdown_extensions:
  - pymdownx.highlight:
      anchor_linenums: true
  - pymdownx.inlinehilite
  - pymdownx.snippets
  - admonition
  - pymdownx.arithmatex:
      generic: true
  - footnotes
  - pymdownx.details
  - pymdownx.superfences:
      custom_fences:
        - name: mermaid
          class: mermaid
          format: !!python/name:pymdownx.superfences.fence_code_format ""
  - pymdownx.tabbed:
      alternate_style: true
  - pymdownx.mark
  - attr_list
  - pymdownx.emoji:
      emoji_index: !!python/name:material.extensions.emoji.twemoji
      emoji_generator: !!python/name:material.extensions.emoji.to_svg
  - pymdownx.tasklist:
      custom_checkbox: true
  - toc:
      permalink: true

plugins:
  - mike:
      alias_type: symlink
      canonical_version: latest
  - search
  - mkdocstrings:
      handlers:
        python:
          options:
            show_root_heading: false
            docstring_style: google

nav:
  - Get Started:
      - "index.md"
      - Philosophy: "PHILOSOPHY.md"
      - Supported Providers: "SUPPORTED_PROVIDERS.md"
  - Learn:
      - Prompts: "learn/prompts.md"
      - Calls: "learn/calls.md"
      - Streams: "learn/streams.md"
      - Response Models: "learn/response_models.md"
      - Tools (Function Calling): "learn/tools_(function_calling).md"
  - Cookbook:
      - "cookbook/index.md"
      - Prompt Engineering:
          - "cookbook/prompt_engineering/index.md"
          - Text-Based:
              - "cookbook/prompt_engineering/text_based/index.md"
              - Self-Ask: "cookbook/prompt_engineering/text_based/self_ask.md"
          - Chaining:
              - "cookbook/prompt_engineering/chaining/index.md"
      - Text Classification: "cookbook/text_classification.md"
      - LLM Validation With Retries: "cookbook/llm_validation_with_retries.md"
      - Agents:
          - "cookbook/agents/index.md"
          - Blog Writing Agent: "cookbook/agents/blog_writing_agent.md"
  - Integrations:
      - "integrations/index.md"
<<<<<<< HEAD
      - Tenacity: "integrations/tenacity.md"
      - Custom Middleware: "integrations/custom_middleware.md"
=======
      - "integrations/logfire.md"
      - "integrations/langfuse.md"
      - OpenTelemetry:
          - "integrations/opentelemetry/index.md"
          - "integrations/opentelemetry/hyperdx.md"
>>>>>>> b53984d9
  - API Reference:
      - "api/index.md"
      - core:
          - "api/core/index.md"
          - anthropic:
              - "api/core/anthropic/index.md"
              - call_params: "api/core/anthropic/call_params.md"
              - call_response_chunk: "api/core/anthropic/call_response_chunk.md"
              - call_response: "api/core/anthropic/call_response.md"
              - call: "api/core/anthropic/call.md"
              - dynamic_config: "api/core/anthropic/dynamic_config.md"
              - stream: "api/core/anthropic/stream.md"
              - tool: "api/core/anthropic/tool.md"
          - base:
              - "api/core/base/index.md"
              - call_factory: "api/core/base/call_factory.md"
              - call_params: "api/core/base/call_params.md"
              - call_response_chunk: "api/core/base/call_response_chunk.md"
              - call_response: "api/core/base/call_response.md"
              - dynamic_config: "api/core/base/dynamic_config.md"
              - message_param: "api/core/base/message_param.md"
              - metadata: "api/core/base/metadata.md"
              - prompt: "api/core/base/prompt.md"
              - tool: "api/core/base/tool.md"
              - toolkit: "api/core/base/toolkit.md"
          - cohere:
              - "api/core/cohere/index.md"
              - call_params: "api/core/cohere/call_params.md"
              - call_response_chunk: "api/core/cohere/call_response_chunk.md"
              - call_response: "api/core/cohere/call_response.md"
              - call: "api/core/cohere/call.md"
              - dynamic_config: "api/core/cohere/dynamic_config.md"
              - stream: "api/core/cohere/stream.md"
              - tool: "api/core/cohere/tool.md"
          - gemini:
              - "api/core/gemini/index.md"
              - call_params: "api/core/gemini/call_params.md"
              - call_response_chunk: "api/core/gemini/call_response_chunk.md"
              - call_response: "api/core/gemini/call_response.md"
              - call: "api/core/gemini/call.md"
              - dynamic_config: "api/core/gemini/dynamic_config.md"
              - stream: "api/core/gemini/stream.md"
              - tool: "api/core/gemini/tool.md"
          - groq:
              - "api/core/groq/index.md"
              - call_params: "api/core/groq/call_params.md"
              - call_response_chunk: "api/core/groq/call_response_chunk.md"
              - call_response: "api/core/groq/call_response.md"
              - call: "api/core/groq/call.md"
              - dynamic_config: "api/core/groq/dynamic_config.md"
              - stream: "api/core/groq/stream.md"
              - tool: "api/core/groq/tool.md"
          - litellm:
              - "api/core/litellm/index.md"
              - call: "api/core/litellm/call.md"
          - mistral:
              - "api/core/mistral/index.md"
              - call_params: "api/core/mistral/call_params.md"
              - call_response_chunk: "api/core/mistral/call_response_chunk.md"
              - call_response: "api/core/mistral/call_response.md"
              - call: "api/core/mistral/call.md"
              - dynamic_config: "api/core/mistral/dynamic_config.md"
              - stream: "api/core/mistral/stream.md"
              - tool: "api/core/mistral/tool.md"
          - openai:
              - "api/core/openai/index.md"
              - call_params: "api/core/openai/call_params.md"
              - call_response_chunk: "api/core/openai/call_response_chunk.md"
              - call_response: "api/core/openai/call_response.md"
              - call: "api/core/openai/call.md"
              - dynamic_config: "api/core/openai/dynamic_config.md"
              - stream: "api/core/openai/stream.md"
              - tool: "api/core/openai/tool.md"
      - integrations:
          - "api/integrations/index.md"
          - langfuse: "api/integrations/langfuse.md"
          - logfire: "api/integrations/logfire.md"
          - otel: "api/integrations/otel.md"
          - tenacity: "api/integrations/tenacity.md"
  - Help: "HELP.md"
  - Contributing: "CONTRIBUTING.md"<|MERGE_RESOLUTION|>--- conflicted
+++ resolved
@@ -118,16 +118,13 @@
           - Blog Writing Agent: "cookbook/agents/blog_writing_agent.md"
   - Integrations:
       - "integrations/index.md"
-<<<<<<< HEAD
-      - Tenacity: "integrations/tenacity.md"
-      - Custom Middleware: "integrations/custom_middleware.md"
-=======
+      - "integrations/tenacity.md"
+      - "integrations/custom_middleware.md"
       - "integrations/logfire.md"
       - "integrations/langfuse.md"
       - OpenTelemetry:
           - "integrations/opentelemetry/index.md"
           - "integrations/opentelemetry/hyperdx.md"
->>>>>>> b53984d9
   - API Reference:
       - "api/index.md"
       - core:
