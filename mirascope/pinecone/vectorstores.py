--- conflicted
+++ resolved
@@ -68,13 +68,9 @@
             embed = self.vectorstore_params.weave(
                 self.embedder.embed
             )  # pragma: no cover
-<<<<<<< HEAD
         if self.vectorstore_params.logfire:
             embed = self.vectorstore_params.logfire(embed)  # pragma: no cover
-        text_embedding = embed([text])
-=======
         text_embedding: BaseEmbeddingResponse = embed([text])
->>>>>>> 325d4268
         if "top_k" not in kwargs:
             kwargs["top_k"] = 8
         if text_embedding.embeddings is None:
