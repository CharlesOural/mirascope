"""Types for interacting with Groq's Cloud API using Mirascope."""

from collections.abc import AsyncGenerator, Generator
from typing import Any, Optional, Type, Union

from groq._types import Body, Headers, Query
from groq.types.chat import (
    ChatCompletion,
    ChatCompletionAssistantMessageParam,
    ChatCompletionUserMessageParam,
)
from groq.types.chat.chat_completion import (
    ChatCompletionMessage,
    Choice,
    CompletionUsage,
)
from groq.types.chat.chat_completion_chunk import (
    ChatCompletionChunk,
    ChoiceDelta,
    ChoiceDeltaToolCall,
)
from groq.types.chat.chat_completion_chunk import Choice as ChunkChoice
from groq.types.chat.chat_completion_message_tool_call import (
    ChatCompletionMessageToolCall,
    Function,
)
from groq.types.chat.completion_create_params import (
    ChatCompletionToolChoiceOptionParam,
    ResponseFormat,
)
from httpx import Timeout
from pydantic import ConfigDict

from ..base import (
    BaseAsyncStream,
    BaseCallParams,
    BaseCallResponse,
    BaseCallResponseChunk,
    BaseStream,
)
from .tools import GroqTool


class GroqCallParams(BaseCallParams[GroqTool]):
    """The parameters to use when calling the Groq Cloud API."""

    model: str = "mixtral-8x7b-32768"
    frequency_penalty: Optional[float] = None
    logit_bias: Optional[dict[str, int]] = None
    logprobs: Optional[bool] = None
    max_tokens: Optional[int] = None
    n: Optional[int] = None
    presence_penalty: Optional[float] = None
    response_format: Optional[ResponseFormat] = None
    seed: Optional[int] = None
    stop: Union[Optional[str], list[str]] = None
    temperature: Optional[float] = None
    tool_choice: Optional[ChatCompletionToolChoiceOptionParam] = None
    top_logprobs: Optional[int] = None
    top_p: Optional[float] = None
    user: Optional[str] = None
    # Values defined below take precedence over values defined elsewhere. Use these
    # params to pass additional parameters to the API if necessary that aren't already
    # available as params.
    extra_headers: Optional[Headers] = None
    extra_query: Optional[Query] = None
    extra_body: Optional[Body] = None
    timeout: Optional[Union[float, Timeout]] = None

    model_config = ConfigDict(arbitrary_types_allowed=True)

    def kwargs(
        self,
        tool_type: Optional[Type[GroqTool]] = GroqTool,
        exclude: Optional[set[str]] = None,
    ) -> dict[str, Any]:
        """Returns the keyword argument call parameters."""
        return super().kwargs(tool_type, exclude)


class GroqCallResponse(BaseCallResponse[ChatCompletion, GroqTool]):
    """A convenience wrapper around the Groq `ChatCompletion` response.

    When using Mirascope's convenience wrappers to interact with Groq models via
    `GroqCall`, responses using `GroqCall.call()` will return a
    `GroqCallResponse`, whereby the implemented properties allow for simpler syntax
    and a convenient developer experience.

    Example:

    ```python
    from mirascope.groq import GroqCall


    class BookRecommender(GroqCall):
        prompt_template = "Please recommend a {genre} book"

        genre: str


    response = Bookrecommender(genre="fantasy").call()
    print(response.content)
    #> The Name of the Wind

    print(response.message)
    #> ChatCompletion(content='The Name of the Wind', role='assistant',
    #  function_call=None, tool_calls=None)

    print(response.choices)
    #> [Choice(finish_reason='stop', index=0, logprobs=None,
    #  message=ChatCompletion(content='The Name of the Wind', role='assistant',
    #  function_call=None, tool_calls=None))]
    ```
    """

    response_format: Optional[ResponseFormat] = None
    user_message_param: Optional[ChatCompletionUserMessageParam] = None

    @property
    def message_param(self) -> ChatCompletionAssistantMessageParam:
        """Returns the assistants's response as a message parameter."""
        return self.message.model_dump(exclude={"function_call"})  # type: ignore

    @property
    def choices(self) -> list[Choice]:
        """Returns the array of chat completion choices."""
        return self.response.choices

    @property
    def choice(self) -> Choice:
        """Returns the 0th choice."""
        return self.choices[0]

    @property
    def message(self) -> ChatCompletionMessage:
        """Returns the message of the chat completion for the 0th choice."""
        return self.choice.message

    @property
    def content(self) -> str:
        """Returns the content of the chat completion for the 0th choice."""
        return self.message.content if self.message.content is not None else ""

    @property
    def tool_calls(self) -> Optional[list[ChatCompletionMessageToolCall]]:
        """Returns the tool calls for the 0th choice message."""
        return self.message.tool_calls

    @property
    def tools(self) -> Optional[list[GroqTool]]:
        """Returns the tools for the 0th choice message.

        Raises:
            ValidationError: if a tool call doesn't match the tool's schema.
        """
        if not self.tool_types:
            return None

        if self.choice.finish_reason == "length":
            raise RuntimeError(
                "Finish reason was `length`, indicating the model ran out of tokens "
                "(and likely could not complete the tool call if trying to)"
            )

        def reconstruct_tools_from_content() -> list[GroqTool]:
            # Note: we only handle single tool calls in this case
            tool_type = self.tool_types[0]  # type: ignore
            return [
                tool_type.from_tool_call(
                    ChatCompletionMessageToolCall(
                        id="id",
                        function=Function(
                            name=tool_type.__name__, arguments=self.content
                        ),
                        type="function",
                    )
                )
            ]

        if self.response_format == ResponseFormat(type="json_object"):
            return reconstruct_tools_from_content()

        if not self.tool_calls:
            # Let's see if we got an assistant message back instead and try to
            # reconstruct a tool call in this case. We'll assume if it starts with
            # an open curly bracket that we got a tool call assistant message.
            if "{" == self.content[0]:
                # Note: we only handle single tool calls in JSON mode.
                return reconstruct_tools_from_content()
            return None

        extracted_tools = []
        for tool_call in self.tool_calls:
            for tool_type in self.tool_types:
                if tool_call.function and tool_call.function.name == tool_type.__name__:
                    extracted_tools.append(tool_type.from_tool_call(tool_call))
                    break

        return extracted_tools

    @property
    def tool(self) -> Optional[GroqTool]:
        """Returns the 0th tool for the 0th choice message.

        Raises:
            ValidationError: if the tool call doesn't match the tool's schema.
        """
        tools = self.tools
        if tools:
            return tools[0]
        return None

    @property
    def model(self) -> str:
        """Returns the name of the response model."""
        return self.response.model

    @property
    def id(self) -> str:
        """Returns the id of the response."""
        return self.response.id

    @property
    def finish_reasons(self) -> list[str]:
        """Returns the finish reasons of the response."""
        return [str(choice.finish_reason) for choice in self.choices]

    @property
    def usage(self) -> Optional[CompletionUsage]:
        """Returns the usage of the chat completion."""
        return self.response.usage

    @property
    def input_tokens(self) -> Optional[int]:
        """Returns the number of input tokens."""
        if self.usage:
            return self.usage.prompt_tokens
        return None

    @property
    def output_tokens(self) -> Optional[int]:
        """Returns the number of output tokens."""
        if self.usage:
            return self.usage.completion_tokens
        return None

    def dump(self) -> dict[str, Any]:
        """Dumps the response to a dictionary."""
        return {
            "start_time": self.start_time,
            "end_time": self.end_time,
            "output": self.response.model_dump(),
            "cost": self.cost,
        }


class GroqCallResponseChunk(BaseCallResponseChunk[ChatCompletionChunk, GroqTool]):
    """Convenience wrapper around chat completion streaming chunks.

    When using Mirascope's convenience wrappers to interact with Groq models via
    `Groq.stream`, responses will return an `GroqCallResponseChunk`, whereby
    the implemented properties allow for simpler syntax and a convenient developer
    experience.

    Example:

    ```python
    from mirascope.groq import GroqCall


    class Math(GroqCall):
        prompt_template = "What is 1 + 2?"


    content = ""
    for chunk in Math().stream():
        content += chunk.content
        print(content)
    #> 1
    #  1 +
    #  1 + 2
    #  1 + 2 equals
    #  1 + 2 equals
    #  1 + 2 equals 3
    #  1 + 2 equals 3.
    ```
    """

    response_format: Optional[ResponseFormat] = None
    user_message_param: Optional[ChatCompletionUserMessageParam] = None

    @property
    def choices(self) -> list[ChunkChoice]:
        """Returns the array of chat completion choices."""
        return self.chunk.choices

    @property
    def choice(self) -> ChunkChoice:
        """Returns the 0th choice."""
        return self.choices[0]

    @property
    def delta(self) -> ChoiceDelta:
        """Returns the delta for the 0th choice."""
        return self.choice.delta

    @property
    def content(self) -> str:
        """Returns the content for the 0th choice delta."""
        return self.delta.content if self.delta.content is not None else ""

    @property
    def model(self) -> str:
        """Returns the name of the response model."""
        return self.chunk.model

    @property
    def id(self) -> str:
        """Returns the id of the response."""
        return self.chunk.id

    @property
    def finish_reasons(self) -> list[str]:
        """Returns the finish reasons of the response."""
        return [str(choice.finish_reason) for choice in self.chunk.choices]

    @property
    def tool_calls(self) -> Optional[list[ChoiceDeltaToolCall]]:
        """Returns the partial tool calls for the 0th choice message.

        The first `list[ChoiceDeltaToolCall]` will contain the name of the tool and
        index, and subsequent `list[ChoiceDeltaToolCall]`s will contain the arguments
        which will be strings that need to be concatenated with future
        `list[ChoiceDeltaToolCall]`s to form a complete JSON tool calls. The last
        `list[ChoiceDeltaToolCall]` will be None indicating end of stream.
        """
        return self.delta.tool_calls

<<<<<<< HEAD

class GroqStream(
    BaseStream[
        GroqCallResponseChunk,
        ChatCompletionUserMessageParam,
        ChatCompletionAssistantMessageParam,
    ]
):
    """A class for streaming responses from Groq's API."""

    def __init__(self, stream: Generator[GroqCallResponseChunk, None, None]):
        """Initializes an instance of `GroqStream`."""
        super().__init__(stream, ChatCompletionAssistantMessageParam)


class GroqAsyncStream(
    BaseAsyncStream[
        GroqCallResponseChunk,
        ChatCompletionUserMessageParam,
        ChatCompletionAssistantMessageParam,
    ]
):
    """A class for streaming responses from Groq's API."""

    def __init__(self, stream: AsyncGenerator[GroqCallResponseChunk, None]):
        """Initializes an instance of `GroqAsyncStream`."""
        super().__init__(stream, ChatCompletionAssistantMessageParam)
=======
    @property
    def usage(self) -> Optional[CompletionUsage]:
        """Returns the usage of the chat completion."""
        return self.chunk.usage

    @property
    def input_tokens(self) -> Optional[int]:
        """Returns the number of input tokens."""
        if self.usage:
            return self.usage.prompt_tokens
        return None

    @property
    def output_tokens(self) -> Optional[int]:
        """Returns the number of output tokens."""
        if self.usage:
            return self.usage.completion_tokens
        return None
>>>>>>> 745373cc
<|MERGE_RESOLUTION|>--- conflicted
+++ resolved
@@ -336,7 +336,25 @@
         """
         return self.delta.tool_calls
 
-<<<<<<< HEAD
+    @property
+    def usage(self) -> Optional[CompletionUsage]:
+        """Returns the usage of the chat completion."""
+        return self.chunk.usage
+
+    @property
+    def input_tokens(self) -> Optional[int]:
+        """Returns the number of input tokens."""
+        if self.usage:
+            return self.usage.prompt_tokens
+        return None
+
+    @property
+    def output_tokens(self) -> Optional[int]:
+        """Returns the number of output tokens."""
+        if self.usage:
+            return self.usage.completion_tokens
+        return None
+
 
 class GroqStream(
     BaseStream[
@@ -363,24 +381,4 @@
 
     def __init__(self, stream: AsyncGenerator[GroqCallResponseChunk, None]):
         """Initializes an instance of `GroqAsyncStream`."""
-        super().__init__(stream, ChatCompletionAssistantMessageParam)
-=======
-    @property
-    def usage(self) -> Optional[CompletionUsage]:
-        """Returns the usage of the chat completion."""
-        return self.chunk.usage
-
-    @property
-    def input_tokens(self) -> Optional[int]:
-        """Returns the number of input tokens."""
-        if self.usage:
-            return self.usage.prompt_tokens
-        return None
-
-    @property
-    def output_tokens(self) -> Optional[int]:
-        """Returns the number of output tokens."""
-        if self.usage:
-            return self.usage.completion_tokens
-        return None
->>>>>>> 745373cc
+        super().__init__(stream, ChatCompletionAssistantMessageParam)